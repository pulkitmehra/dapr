// ------------------------------------------------------------
// Copyright (c) Microsoft Corporation.
// Licensed under the MIT License.
// ------------------------------------------------------------

package grpc

import (
	"crypto/tls"
	"fmt"
	"net"
	"sync"
	"time"

	"github.com/dapr/dapr/pkg/config"
	diag "github.com/dapr/dapr/pkg/diagnostics"
	"github.com/dapr/dapr/pkg/logger"
<<<<<<< HEAD
=======
	daprv1pb "github.com/dapr/dapr/pkg/proto/dapr/v1"
	internalv1pb "github.com/dapr/dapr/pkg/proto/daprinternal/v1"
>>>>>>> 5ac9ed6e
	auth "github.com/dapr/dapr/pkg/runtime/security"
	"google.golang.org/grpc"
	grpc_go "google.golang.org/grpc"
	"google.golang.org/grpc/credentials"
	"google.golang.org/grpc/keepalive"
)

const (
<<<<<<< HEAD
	certWatchInterval         = time.Second * 3
	renewWhenPercentagePassed = 70
=======
	certWatchInterval              = time.Second * 3
	renewWhenPercentagePassed      = 70
	apiServer                      = "apiServer"
	internalServer                 = "internalServer"
	defaultMaxConnectionAgeSeconds = 30
>>>>>>> 5ac9ed6e
)

// Server implements the gRPC transport for a Dapr server.
type Server struct {
	logger             logger.Logger
	register           RegisterServerFn
	config             ServerConfig
	listener           net.Listener
	srv                *grpc_go.Server
	tracingSpec        config.TracingSpec
	authenticator      auth.Authenticator
	renewMutex         sync.Mutex
	signedCert         *auth.SignedCertificate
	tlsCert            tls.Certificate
	signedCertDuration time.Duration
<<<<<<< HEAD
}

// RegisterServerFn is the function to register gRPC services.
type RegisterServerFn func(server *grpc_go.Server) error

// NewServer creates a new `Server` which delegates service registration to `register`.
func NewServer(logger logger.Logger,
	register RegisterServerFn,
	config ServerConfig,
	tracingSpec config.TracingSpec,
	authenticator auth.Authenticator) *Server {
	return &Server{
		logger:        logger,
		register:      register,
		config:        config,
		tracingSpec:   tracingSpec,
		authenticator: authenticator,
=======
	kind               string
	logger             logger.Logger
	maxConnectionAge   *time.Duration
}

var apiServerLogger = logger.NewLogger("dapr.runtime.grpc.api")
var internalServerLogger = logger.NewLogger("dapr.runtime.grpc.internal")

// NewAPIServer returns a new user facing gRPC API server
func NewAPIServer(api API, config ServerConfig, tracingSpec config.TracingSpec) Server {
	return &server{
		api:         api,
		config:      config,
		tracingSpec: tracingSpec,
		kind:        apiServer,
		logger:      apiServerLogger,
	}
}

// NewInternalServer returns a new gRPC server for Dapr to Dapr communications
func NewInternalServer(api API, config ServerConfig, tracingSpec config.TracingSpec, authenticator auth.Authenticator) Server {
	return &server{
		api:              api,
		config:           config,
		tracingSpec:      tracingSpec,
		authenticator:    authenticator,
		renewMutex:       &sync.Mutex{},
		kind:             internalServer,
		logger:           internalServerLogger,
		maxConnectionAge: getDefaultMaxAgeDuration(),
>>>>>>> 5ac9ed6e
	}
}

func getDefaultMaxAgeDuration() *time.Duration {
	d := time.Second * defaultMaxConnectionAgeSeconds
	return &d
}

// StartNonBlocking starts a new server in a goroutine
func (s *Server) StartNonBlocking() error {
	lis, err := net.Listen("tcp", fmt.Sprintf(":%v", s.config.Port))
	if err != nil {
		return err
	}
	s.listener = lis

	server, err := s.getGRPCServer()
	if err != nil {
		return err
	}

<<<<<<< HEAD
	err = s.register(s.srv)
	if err != nil {
		return err
=======
	if s.kind == internalServer {
		internalv1pb.RegisterDaprInternalServer(server, s.api)
	} else if s.kind == apiServer {
		daprv1pb.RegisterDaprServer(server, s.api)
>>>>>>> 5ac9ed6e
	}

	go func() {
		if err := server.Serve(lis); err != nil {
			s.logger.Fatalf("gRPC serve error: %v", err)
		}
	}()
	return nil
}

func (s *Server) generateWorkloadCert() error {
	s.logger.Info("sending workload csr request to sentry")
	signedCert, err := s.authenticator.CreateSignedWorkloadCert(s.config.AppID)
	if err != nil {
		return fmt.Errorf("error from authenticator CreateSignedWorkloadCert: %s", err)
	}
	s.logger.Info("certificate signed successfully")

	tlsCert, err := tls.X509KeyPair(signedCert.WorkloadCert, signedCert.PrivateKeyPem)
	if err != nil {
		return fmt.Errorf("error creating x509 Key Pair: %s", err)
	}

	s.signedCert = signedCert
	s.tlsCert = tlsCert
	s.signedCertDuration = signedCert.Expiry.Sub(time.Now().UTC())
	return nil
}

func (s *Server) getMiddlewareOptions() []grpc_go.ServerOption {
	opts := []grpc_go.ServerOption{}

	s.logger.Infof("enabled tracing grpc middleware")
	opts = append(
		opts,
		grpc_go.StreamInterceptor(diag.TracingGRPCMiddlewareStream(s.tracingSpec)),
		grpc_go.UnaryInterceptor(diag.TracingGRPCMiddlewareUnary(s.tracingSpec)))

	s.logger.Infof("enabled metrics grpc middleware")
	opts = append(opts, grpc_go.StatsHandler(diag.DefaultGRPCMonitoring.ServerStatsHandler))

	return opts
}

func (s *Server) getGRPCServer() (*grpc_go.Server, error) {
	opts := s.getMiddlewareOptions()
	if s.maxConnectionAge != nil {
		opts = append(opts, grpc.KeepaliveParams(keepalive.ServerParameters{MaxConnectionAge: *s.maxConnectionAge}))
	}

	if s.authenticator != nil {
		err := s.generateWorkloadCert()
		if err != nil {
			return nil, err
		}

		tlsConfig := tls.Config{
			ClientCAs:  s.signedCert.TrustChain,
			ClientAuth: tls.RequireAndVerifyClientCert,
			GetCertificate: func(*tls.ClientHelloInfo) (*tls.Certificate, error) {
				return &s.tlsCert, nil
			},
		}
		ta := credentials.NewTLS(&tlsConfig)

		opts = append(opts, grpc_go.Creds(ta))
		go s.startWorkloadCertRotation()
	}

	return grpc_go.NewServer(opts...), nil
}

func (s *Server) startWorkloadCertRotation() {
	s.logger.Infof("starting workload cert expiry watcher. current cert expires on: %s", s.signedCert.Expiry.String())

	ticker := time.NewTicker(certWatchInterval)

	for range ticker.C {
		s.renewMutex.Lock()
		renew := shouldRenewCert(s.signedCert.Expiry, s.signedCertDuration)
		if renew {
			s.logger.Info("renewing certificate: requesting new cert and restarting gRPC server")

			err := s.generateWorkloadCert()
			if err != nil {
				s.logger.Errorf("error starting server: %s", err)
			}
			diag.DefaultMonitoring.MTLSWorkLoadCertRotationCompleted()
		}
		s.renewMutex.Unlock()
	}
}

func shouldRenewCert(certExpiryDate time.Time, certDuration time.Duration) bool {
	expiresIn := certExpiryDate.Sub(time.Now().UTC())
	expiresInSeconds := expiresIn.Seconds()
	certDurationSeconds := certDuration.Seconds()

	percentagePassed := 100 - ((expiresInSeconds / certDurationSeconds) * 100)
	return percentagePassed >= renewWhenPercentagePassed
}<|MERGE_RESOLUTION|>--- conflicted
+++ resolved
@@ -15,11 +15,6 @@
 	"github.com/dapr/dapr/pkg/config"
 	diag "github.com/dapr/dapr/pkg/diagnostics"
 	"github.com/dapr/dapr/pkg/logger"
-<<<<<<< HEAD
-=======
-	daprv1pb "github.com/dapr/dapr/pkg/proto/dapr/v1"
-	internalv1pb "github.com/dapr/dapr/pkg/proto/daprinternal/v1"
->>>>>>> 5ac9ed6e
 	auth "github.com/dapr/dapr/pkg/runtime/security"
 	"google.golang.org/grpc"
 	grpc_go "google.golang.org/grpc"
@@ -28,16 +23,9 @@
 )
 
 const (
-<<<<<<< HEAD
-	certWatchInterval         = time.Second * 3
-	renewWhenPercentagePassed = 70
-=======
 	certWatchInterval              = time.Second * 3
 	renewWhenPercentagePassed      = 70
-	apiServer                      = "apiServer"
-	internalServer                 = "internalServer"
 	defaultMaxConnectionAgeSeconds = 30
->>>>>>> 5ac9ed6e
 )
 
 // Server implements the gRPC transport for a Dapr server.
@@ -53,7 +41,7 @@
 	signedCert         *auth.SignedCertificate
 	tlsCert            tls.Certificate
 	signedCertDuration time.Duration
-<<<<<<< HEAD
+	maxConnectionAge   *time.Duration
 }
 
 // RegisterServerFn is the function to register gRPC services.
@@ -66,43 +54,12 @@
 	tracingSpec config.TracingSpec,
 	authenticator auth.Authenticator) *Server {
 	return &Server{
-		logger:        logger,
-		register:      register,
-		config:        config,
-		tracingSpec:   tracingSpec,
-		authenticator: authenticator,
-=======
-	kind               string
-	logger             logger.Logger
-	maxConnectionAge   *time.Duration
-}
-
-var apiServerLogger = logger.NewLogger("dapr.runtime.grpc.api")
-var internalServerLogger = logger.NewLogger("dapr.runtime.grpc.internal")
-
-// NewAPIServer returns a new user facing gRPC API server
-func NewAPIServer(api API, config ServerConfig, tracingSpec config.TracingSpec) Server {
-	return &server{
-		api:         api,
-		config:      config,
-		tracingSpec: tracingSpec,
-		kind:        apiServer,
-		logger:      apiServerLogger,
-	}
-}
-
-// NewInternalServer returns a new gRPC server for Dapr to Dapr communications
-func NewInternalServer(api API, config ServerConfig, tracingSpec config.TracingSpec, authenticator auth.Authenticator) Server {
-	return &server{
-		api:              api,
+		logger:           logger,
+		register:         register,
 		config:           config,
 		tracingSpec:      tracingSpec,
 		authenticator:    authenticator,
-		renewMutex:       &sync.Mutex{},
-		kind:             internalServer,
-		logger:           internalServerLogger,
 		maxConnectionAge: getDefaultMaxAgeDuration(),
->>>>>>> 5ac9ed6e
 	}
 }
 
@@ -124,16 +81,9 @@
 		return err
 	}
 
-<<<<<<< HEAD
 	err = s.register(s.srv)
 	if err != nil {
 		return err
-=======
-	if s.kind == internalServer {
-		internalv1pb.RegisterDaprInternalServer(server, s.api)
-	} else if s.kind == apiServer {
-		daprv1pb.RegisterDaprServer(server, s.api)
->>>>>>> 5ac9ed6e
 	}
 
 	go func() {
